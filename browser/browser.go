--- conflicted
+++ resolved
@@ -2,10 +2,7 @@
 
 import (
 	"bytes"
-<<<<<<< HEAD
 	"fmt"
-=======
->>>>>>> 73c084e8
 	"io"
 	"io/ioutil"
 	"mime/multipart"
